--- conflicted
+++ resolved
@@ -10,7 +10,6 @@
 """
 Visualization tools for CFGs.
 """
-from __future__ import print_function
 
 """
 Idea for a nice demo:
@@ -50,10 +49,7 @@
   - disconnect top & bottom -- right click
     - if connected to top & bottom, then disconnect
 """
-<<<<<<< HEAD
-
-=======
->>>>>>> 6bd10b5c
+
 import re
 
 from Tkinter import (Button, Canvas, Entry, Frame, IntVar, Label,
