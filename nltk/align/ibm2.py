# -*- coding: utf-8 -*-
# Natural Language Toolkit: IBM Model 2
#
# Copyright (C) 2001-2013 NLTK Project
# Authors: Chin Yee Lee, Hengfeng Li, Ruxin Hou, Calvin Tanujaya Lim
# URL: <http://nltk.org/>
# For license information, see LICENSE.TXT

"""
The IBM models are a series of generative models that learn lexical
translation probabilities, p(target language word|source language word),
given a sentence-aligned parallel corpus.

The models increase in sophistication from model 1 to 5. Typically, the
output of lower models is used to seed the higher models. All models
use the Expectation-Maximization (EM) algorithm to learn various
probability tables.

Words in a sentence are one-indexed. The first word of a sentence has
position 1, not 0. Index 0 is reserved in the source sentence for the
NULL token. The concept of position does not apply to NULL, but it is
indexed at 0 by convention.

Each target word is aligned to exactly one source word or the NULL
token.

Notations
i: Position in the source sentence
    Valid values are 0 (for NULL), 1, 2, ..., length of source sentence
j: Position in the target sentence
    Valid values are 1, 2, ..., length of target sentence
l: Number of words in the source sentence, excluding NULL
m: Number of words in the target sentence
s: A word in the source language
t: A word in the target language


IBM Model 2 improves on Model 1 by accounting for word order.
An alignment probability is introduced, a(i | j,l,m), which predicts
a source word position, given its aligned target word's position.

The EM algorithm used in Model 2 is:
E step - In the training data, collect counts, weighted by prior
         probabilities.
         (a) count how many times a source language word is translated
             into a target language word
         (b) count how many times a particular position in the source
             sentence is aligned to a particular position in the target
             sentence

M step - Estimate new probabilities based on the counts from the E step


References:
Philipp Koehn. 2010. Statistical Machine Translation.
Cambridge University Press, New York.

Peter E Brown, Stephen A. Della Pietra, Vincent J. Della Pietra, and
Robert L. Mercer. 1993. The Mathematics of Statistical Machine
Translation: Parameter Estimation. Computational Linguistics, 19 (2),
263-311.
"""

from __future__ import division
from collections import defaultdict
from nltk.align import AlignedSent
from nltk.align.ibm1 import IBMModel1


class IBMModel2(object):
    """
    Lexical translation model that considers word order

    >>> from nltk.corpus import comtrans
    >>> bitexts = comtrans.aligned_sents()[:100]
    >>> ibm = IBMModel2(bitexts, 5)
    >>> aligned_sent = ibm.align(bitexts[0])
    >>> aligned_sent.words
    ['Wiederaufnahme', 'der', 'Sitzungsperiode']
    >>> aligned_sent.mots
    ['Resumption', 'of', 'the', 'session']
    >>> aligned_sent.alignment
    Alignment([(0, 0), (1, 2), (2, 3)])
    >>> bitexts[0].precision(aligned_sent)
    0.75
    >>> bitexts[0].recall(aligned_sent)
    1.0
    >>> bitexts[0].alignment_error_rate(aligned_sent)
    0.1428571428571429

    """

    def __init__(self, sentence_aligned_corpus, iterations):
        """
        Train on ``sentence_aligned_corpus`` and create
        a translation model and an alignment model.

        Translation direction is from ``AlignedSent.mots`` to
        ``AlignedSent.words``.

        Runs a few iterations of Model 1 training to initialize
        model parameters.

        :param sentence_aligned_corpus: Sentence-aligned parallel corpus
        :type sentence_aligned_corpus: list(AlignedSent)

        :param iterations: Number of iterations to run training algorithm
        :type iterations: int
        """

        output = self.train(sentence_aligned_corpus, iterations)
        self.translation_table = output[0]
        """
        dict(dict(float)): probability(target word | source word). Values
            accessed with ``translation_table[target_word][source_word].``
        """

        self.alignment_table = output[1]
        """
        dict(dict(dict(dict(float)))): probability(i | j,l,m). Values
            accessed with ``alignment_table[i][j][m][l].``
        """

    def train(self, parallel_corpus, iterations):
        """
        :return: A 2-tuple containing a dictionary of translation
            probabilities and a dictionary of alignment probabilities
        :rtype: tuple(dict(dict(int)), dict(dict(dict(dict(int)))))
        """

        # Get initial translation probability distribution
        # from a few iterations of Model 1 training.
        ibm1 = IBMModel1(parallel_corpus, 10)
        translation_table = ibm1.translation_table

        # Vocabulary of each language
        src_vocab = set()
        trg_vocab = set()
        for aligned_sentence in parallel_corpus:
            trg_vocab.update(aligned_sentence.words)
            src_vocab.update(aligned_sentence.mots)
        # Add the NULL token
        src_vocab.add(None)

        alignment_table = defaultdict(
            lambda: defaultdict(lambda: defaultdict(lambda: defaultdict(
                lambda: float))))

        # Initialize the distribution of alignment probability,
        # a(i | j,l,m) = 1 / (l+1) for all i, j, l, m
        for aligned_sentence in parallel_corpus:
            trg_sentence = aligned_sentence.words
            src_sentence = [None] + aligned_sentence.mots
            l = len(src_sentence) - 1  # exclude NULL token
            m = len(trg_sentence)
            initial_value = 1 / (l + 1)
            for i in range(0, l + 1):
                for j in range(1, m + 1):
                    alignment_table[i][j][m][l] = initial_value

        for i in range(0, iterations):
            count_t_given_s = defaultdict(lambda: defaultdict(float))
            count_any_t_given_s = defaultdict(float)

            # count of i given j, l, m
            alignment_count = defaultdict(
                lambda: defaultdict(lambda: defaultdict(lambda: defaultdict(
                    lambda: 0.0))))
            alignment_count_for_any_i = defaultdict(
                lambda: defaultdict(lambda: defaultdict(
                    lambda: 0.0)))

            total_count = defaultdict(float)

            for aligned_sentence in parallel_corpus:
                trg_sentence = aligned_sentence.words
                src_sentence = [None] + aligned_sentence.mots
                l = len(src_sentence) - 1
                m = len(trg_sentence)

                # E step (a): Compute normalization factors to weigh counts
                for j in range(1, m + 1):
                    t = trg_sentence[j - 1]
                    total_count[t] = 0
                    for i in range(0, l + 1):
                        s = src_sentence[i]
                        count = (translation_table[t][s] *
                                 alignment_table[i][j][m][l])
                        total_count[t] += count

                # E step (b): Collect counts
                for j in range(1, m + 1):
                    t = trg_sentence[j - 1]
                    for i in range(0, l + 1):
                        s = src_sentence[i]
                        count = (translation_table[t][s] *
                                 alignment_table[i][j][m][l])
                        normalized_count = count / total_count[t]

                        count_t_given_s[t][s] += normalized_count
                        count_any_t_given_s[s] += normalized_count
                        alignment_count[i][j][m][l] += normalized_count
                        alignment_count_for_any_i[j][m][l] += normalized_count

            translation_table = defaultdict(lambda: defaultdict(lambda: 0.0))
            alignment_table = defaultdict(lambda: defaultdict(
                lambda: defaultdict(lambda: defaultdict(lambda: 0.0))))

            # Perform Laplace smoothing of alignment counts.
            # Note that smoothing is not in the original IBM Model 2 algorithm.
            for aligned_sentence in parallel_corpus:
                trg_sentence = aligned_sentence.words
                src_sentence = [None] + aligned_sentence.mots
                l = len(src_sentence) - 1
                m = len(trg_sentence)

                laplace = 1.0
                for i in range(0, l + 1):
                    for j in range(1, m + 1):
                        value = alignment_count[i][j][m][l]
                        if 0 < value < laplace:
                            laplace = value

                laplace *= 0.5
                for i in range(0, l + 1):
                    for j in range(1, m + 1):
                        alignment_count[i][j][m][l] += laplace

                initial_value = laplace * m
                for j in range(1, m + 1):
                    alignment_count_for_any_i[j][m][l] += initial_value

            # M step: Update probabilities with maximum likelihood estimates
            for s in src_vocab:
                for t in trg_vocab:
                    translation_table[t][s] = (count_t_given_s[t][s] /
                                               count_any_t_given_s[s])

            for aligned_sentence in parallel_corpus:
                trg_sentence = aligned_sentence.words
                src_sentence = [None] + aligned_sentence.mots
                l = len(src_sentence) - 1
                m = len(trg_sentence)
                for i in range(0, l + 1):
                    for j in range(1, m + 1):
                        alignment_table[i][j][m][l] = (
                            alignment_count[i][j][m][l] /
                            alignment_count_for_any_i[j][m][l])

        return translation_table, alignment_table

    def align(self, sentence_pair):
        """
        Determines the best word alignment for one sentence pair from
        the corpus that the model was trained on.

        The original sentence pair is not modified. Results are
        undefined if ``sentence_pair`` is not in the training set.

        :param sentence_pair: A sentence in the source language and its
            counterpart sentence in the target language
        :type sentence_pair: AlignedSent

        :return: ``AlignedSent`` filled in with the best word alignment
        :rtype: AlignedSent
        """

        if self.translation_table is None or self.alignment_table is None:
            raise ValueError("The model has not been trained.")

        alignment = []

        m = len(sentence_pair.words)
        l = len(sentence_pair.mots)

        for j, trg_word in enumerate(sentence_pair.words):
            # Initialize trg_word to align with the NULL token
            best_alignment = (self.translation_table[trg_word][None] *
                              self.alignment_table[0][j + 1][m][l], None)
            for i, src_word in enumerate(sentence_pair.mots):
                align_prob = (self.translation_table[trg_word][src_word] *
                              self.alignment_table[i + 1][j + 1][m][l])
                best_alignment = max(best_alignment, (align_prob, i))

            # If trg_word is not aligned to the NULL token,
            # add it to the viterbi_alignment.
            if best_alignment[1] is not None:
                alignment.append((j, best_alignment[1]))

        return AlignedSent(sentence_pair.words, sentence_pair.mots, alignment)

<<<<<<< HEAD
        return AlignedSent(align_sent.words, align_sent.mots, alignment)
=======

# run doctests
if __name__ == "__main__":
    import doctest
    doctest.testmod()
>>>>>>> 0bef5b6c
<|MERGE_RESOLUTION|>--- conflicted
+++ resolved
@@ -289,12 +289,3 @@
 
         return AlignedSent(sentence_pair.words, sentence_pair.mots, alignment)
 
-<<<<<<< HEAD
-        return AlignedSent(align_sent.words, align_sent.mots, alignment)
-=======
-
-# run doctests
-if __name__ == "__main__":
-    import doctest
-    doctest.testmod()
->>>>>>> 0bef5b6c
